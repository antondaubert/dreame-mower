--- conflicted
+++ resolved
@@ -131,14 +131,9 @@
         if rc == 0:
             if not self._client_connected:
                 self._client_connected = True
-<<<<<<< HEAD
                 _LOGGER.debug("Connected to the device client")
-            client.subscribe(f"/{self._strings[7]}/{self._did}/{self._uid}/{self._model}/{self._country}/")
-=======
-                _LOGGER.info("Connected to the device client")
             client.subscribe(
                 f"/{self._strings[7]}/{self._did}/{self._uid}/{self._model}/{self._country}/")
->>>>>>> fe2a1898
             if self._connected_callback:
                 try:
                     self._connected_callback()
@@ -167,11 +162,7 @@
     def _on_client_message(client, self, message):
         if self._message_callback:
             try:
-<<<<<<< HEAD
                 _LOGGER.debug("Message received: %s",
-=======
-                _LOGGER.error("Message received: %s",
->>>>>>> fe2a1898
                               message.payload.decode("utf-8"))
                 response = json.loads(message.payload.decode("utf-8"))
                 if "data" in response and response["data"]:
@@ -301,13 +292,9 @@
         return self._logged_in
 
     def get_devices(self) -> Any:
-<<<<<<< HEAD
-        response = self._api_call(f"{self._strings[23]}/{self._strings[24]}/{self._strings[27]}/{self._strings[28]}")
-        _LOGGER.debug("DreameMowerDreameHomeCloudProtocol.get_devices %s", response)
-=======
         response = self._api_call(
             f"{self._strings[23]}/{self._strings[24]}/{self._strings[27]}/{self._strings[28]}")
->>>>>>> fe2a1898
+        _LOGGER.debug("DreameMowerDreameHomeCloudProtocol.get_devices %s", response)
         if response:
             if "data" in response and response["code"] == 0:
                 return response["data"]
@@ -332,12 +319,8 @@
                         **data,
                     }
                 else:
-<<<<<<< HEAD
-                    _LOGGER.debug("Get Device OTC Info Retrying with fallback... (%s)", response)
-=======
-                    _LOGGER.warning(
+                    _LOGGER.debug(
                         "Get Device OTC Info Retrying with fallback... (%s)", response)
->>>>>>> fe2a1898
                     devices = self.get_devices()
                     if devices is not None:
                         found = list(
@@ -582,11 +565,7 @@
                 response = None
                 if self._connected:
                     _LOGGER.warning(
-<<<<<<< HEAD
-                        "DreameMowerDreameHomeCloudProtocol.request: error: %s", str(ex))
-=======
                         "Error while executing request: %s", str(ex))
->>>>>>> fe2a1898
 
         _LOGGER.debug("DreameMowerDreameHomeCloudProtocol.request response: %s", response)
         if response is not None:
@@ -623,542 +602,6 @@
         self._message_callback = None
         self._connected_callback = None
 
-<<<<<<< HEAD
-=======
-
-class DreameMowerMiHomeCloudProtocol:
-    def __init__(self, username: str, password: str, country: str) -> None:
-        self._username = username
-        self._password = password
-        self._country = country
-        self._session = requests.session()
-        self._queue = queue.Queue()
-        self._thread = None
-        self._sign = None
-        self._ssecurity = None
-        self._userId = None
-        self._cUserId = None
-        self._passToken = None
-        self._location = None
-        self._code = None
-        self._service_token = None
-        self._logged_in = None
-        self._uid = None
-        self._did = None
-        self.two_factor_url = None
-        self._useragent = f"Android-7.1.1-1.0.0-ONEPLUS A3010-136-{DreameMowerMiHomeCloudProtocol.get_random_agent_id()} APP/xiaomi.smarthome APPV/62830"
-        self._locale = locale.getdefaultlocale()[0]
-        self._v3 = False
-
-        self._fail_count = 0
-        self._connected = False
-        try:
-            offset = (time.timezone if (time.localtime().tm_isdst == 0)
-                      else time.altzone) / 60 * -1
-            self._timezone = "GMT{}{:02d}:{:02d}".format(
-                '+' if offset >= 0 else '-', abs(int(offset / 60)), int(offset % 60))
-        except:
-            self._timezone = "GMT+00:00"
-
-    def _api_task(self):
-        while True:
-            item = self._queue.get()
-            if len(item) == 0:
-                self._queue.task_done()
-                return
-            item[0](self._api_call(item[1], item[2], item[3]))
-            sleep(0.1)
-            self._queue.task_done()
-
-    def _api_call_async(self, callback, url, params=None, retry_count=2):
-        if self._thread is None:
-            self._thread = Thread(target=self._api_task, daemon=True)
-            self._thread.start()
-
-        self._queue.put((callback, url, params, retry_count))
-
-    def _api_call(self, url, params, retry_count=2):
-        return self.request(
-            f"{self.get_api_url()}/{url}",
-            {"data": json.dumps(params, separators=(",", ":"))},
-            retry_count,
-        )
-
-    def _iot_call(self, url, params, retry_count=2):
-        return self.request(
-            f"{self.get_dreame_iot_api_url()}/{url}",
-            {"did": self._did, "data": json.dumps(
-                params, separators=(",", ":"))},
-            retry_count,
-        )
-
-    @property
-    def logged_in(self) -> bool:
-        return self._logged_in
-
-    @property
-    def connected(self) -> bool:
-        return self._connected
-
-    @property
-    def device_id(self) -> str:
-        return self._did
-
-    @property
-    def dreame_cloud(self) -> bool:
-        return False
-
-    @property
-    def object_name(self) -> str:
-        return f"{str(self._uid)}/{str(self._did)}/0"
-
-    def login_step_1(self) -> bool:
-        url = "https://account.xiaomi.com/pass/serviceLogin?sid=xiaomiio&_json=true"
-        headers = {
-            "User-Agent": self._useragent,
-            "Content-Type": "application/x-www-form-urlencoded",
-        }
-        cookies = {"userId": self._username}
-        try:
-            response = self._session.get(
-                url, headers=headers, cookies=cookies, timeout=5)
-        except:
-            response = None
-        successful = response is not None and response.status_code == 200 and "_sign" in self.to_json(
-            response.text)
-        if successful:
-            self._sign = self.to_json(response.text)["_sign"]
-        return successful
-
-    def login_step_2(self) -> bool:
-        url = "https://account.xiaomi.com/pass/serviceLoginAuth2"
-        headers = {
-            "User-Agent": self._useragent,
-            "Content-Type": "application/x-www-form-urlencoded",
-        }
-        fields = {
-            "sid": "xiaomiio",
-            "hash": hashlib.md5(str.encode(self._password)).hexdigest().upper(),
-            "callback": "https://sts.api.io.mi.com/sts",
-            "qs": "%3Fsid%3Dxiaomiio%26_json%3Dtrue",
-            "user": self._username,
-            "_json": "true",
-        }
-        if self._sign:
-            fields["_sign"] = self._sign
-
-        try:
-            response = self._session.post(
-                url, headers=headers, params=fields, timeout=5)
-        except:
-            response = None
-        successful = response is not None and response.status_code == 200
-        if successful:
-            json_resp = self.to_json(response.text)
-            successful = "ssecurity" in json_resp and len(
-                str(json_resp["ssecurity"])) > 4
-            if successful:
-                self._ssecurity = json_resp["ssecurity"]
-                self._userId = json_resp["userId"]
-                self._cUserId = json_resp["cUserId"]
-                self._passToken = json_resp["passToken"]
-                self._location = json_resp["location"]
-                self._code = json_resp["code"]
-                self.two_factor_url = None
-            else:
-                if "notificationUrl" in json_resp and self.two_factor_url is None:
-                    self.two_factor_url = json_resp["notificationUrl"]
-                    if self.two_factor_url[:4] != "http":
-                        self.two_factor_url = f"https://account.xiaomi.com{self.two_factor_url}"
-
-                    _LOGGER.error(
-                        "Additional authentication required. Open following URL using device that has the same public IP, as your Home Assistant instance: %s ",
-                        self.two_factor_url,
-                    )
-
-                successful = False
-
-        if successful:
-            self.two_factor_url = None
-
-        return successful
-
-    def login_step_3(self) -> bool:
-        headers = {
-            "User-Agent": self._useragent,
-            "Content-Type": "application/x-www-form-urlencoded",
-        }
-        try:
-            response = self._session.get(
-                self._location, headers=headers, timeout=5)
-        except:
-            response = None
-        successful = response is not None and response.status_code == 200 and "serviceToken" in response.cookies
-        if successful:
-            self._service_token = response.cookies.get("serviceToken")
-        return successful
-
-    def login(self) -> bool:
-        self._session.close()
-        self._session = requests.session()
-        self._device = DreameMowerMiHomeCloudProtocol.generate_device_id()
-        self._session.cookies.set("sdkVersion", "3.8.6", domain="mi.com")
-        self._session.cookies.set("sdkVersion", "3.8.6", domain="xiaomi.com")
-        self._session.cookies.set("deviceId", self._device, domain="mi.com")
-        self._session.cookies.set(
-            "deviceId", self._device, domain="xiaomi.com")
-        self._logged_in = self.login_step_1() and self.login_step_2() and self.login_step_3()
-        if self._logged_in:
-            self._fail_count = 0
-            self._connected = True
-        return self._logged_in
-
-    def get_file(self, url: str, retry_count: int = 4) -> Any:
-        retries = 0
-        if not retry_count or retry_count < 0:
-            retry_count = 0
-        while retries < retry_count + 1:
-            try:
-                response = self._session.get(url, timeout=6)
-            except Exception as ex:
-                response = None
-                _LOGGER.warning("Unable to get file at %s: %s", url, ex)
-            if response is not None and response.status_code == 200:
-                return response.content
-            retries = retries + 1
-        return None
-
-    def get_file_url(self, object_name: str = "") -> Any:
-        api_response = self._api_call(
-            f'home/getfileurl{("_v3" if self._v3 else "")}', {"obj_name": object_name})
-        _LOGGER.debug("Get file url result: %s", api_response)
-        if api_response is None or "result" not in api_response or "url" not in api_response["result"]:
-            return None
-
-        return api_response["result"]["url"]
-
-    def get_interim_file_url(self, object_name: str = "") -> str:
-        _LOGGER.debug("Get interim file url: %s", object_name)
-        api_response = self._api_call(
-            f'v2/home/get_interim_file_url{("_pro" if self._v3 else "")}',
-            {"obj_name": object_name},
-        )
-        if api_response is None or not api_response.get("result") or "url" not in api_response["result"]:
-            return None
-
-        return api_response["result"]["url"]
-
-    def send_async(self, callback, method, parameters, retry_count: int = 2):
-        self._api_call_async(
-            lambda api_response: callback(
-                None if api_response is None or "result" not in api_response else api_response[
-                    "result"]
-            ),
-            f"v2/home/rpc/{self._did}",
-            {"method": method, "params": parameters},
-            retry_count,
-        )
-
-    # SEND DATA TO MOWER
-    def send(self, method, parameters, retry_count: int = 2) -> Any:
-        api_response = self._iot_call(
-            f"device/sendCommand",
-            {"method": method, "params": parameters, "did": self._did},
-            retry_count,
-        )
-        if api_response is None or "result" not in api_response:
-            return None
-        return api_response["result"]
-
-    def get_device_property(self, key, limit=1, time_start=0, time_end=9999999999):
-        return self.get_device_data(key, "prop", limit, time_start, time_end)
-
-    def get_device_event(self, key, limit=1, time_start=0, time_end=9999999999):
-        return self.get_device_data(key, "event", limit, time_start, time_end)
-
-    def get_device_data(self, key, type, limit=1, time_start=0, time_end=9999999999):
-        api_response = self._api_call(
-            "user/get_user_device_data",
-            {
-                "uid": str(self._uid),
-                "did": str(self._did),
-                "time_end": time_end,
-                "time_start": time_start,
-                "limit": limit,
-                "key": key,
-                "type": type,
-            },
-        )
-        if api_response is None or "result" not in api_response:
-            return None
-
-        return api_response["result"]
-
-    def get_info(self, mac: str) -> Tuple[Optional[str], Optional[str]]:
-        devices = self.get_devices()
-        if devices:
-            found = list(filter(lambda d: str(d["mac"]) == mac, devices))
-
-            if len(found) > 0:
-                self._uid = found[0]["uid"]
-                self._did = found[0]["did"]
-                self._v3 = bool(
-                    "model" in found[0] and "xiaomi.mower." in found[0]["model"])
-                return found[0]["token"], found[0]["localip"]
-        return None, None
-
-    def get_devices(self) -> Any:
-        device_list = []
-        response = self._api_call(
-            "v2/homeroom/gethome",
-            {
-                "fg": True,
-                "fetch_share": True,
-                "fetch_share_dev": True,
-                "limit": 100,
-                "app_ver": 7,
-            },
-        )
-        if response and "result" in response and response["result"]:
-            homes = {}
-            for home in response["result"].get("homelist"):
-                homes[home["id"]] = self._userId
-
-            response = self._api_call(
-                "v2/user/get_device_cnt",
-                {
-                    "fetch_own": True,
-                    "fetch_share": True,
-                },
-            )
-            if (
-                response
-                and "result" in response
-                and response["result"]
-                and "share" in response["result"]
-                and response["result"]["share"]
-            ):
-                for device in response["result"]["share"].get("share_family"):
-                    homes[device["home_id"]] = device["home_owner"]
-
-            if homes:
-                for k, v in homes.items():
-                    response = self._api_call(
-                        "v2/home/home_device_list",
-                        {
-                            "home_id": int(k),
-                            "home_owner": v,
-                            "limit": 100,
-                            "get_split_device": True,
-                            "support_smart_home": True,
-                        },
-                    )
-                    if (
-                        response
-                        and "result" in response
-                        and response["result"]
-                        and "device_info" in response["result"]
-                        and response["result"]["device_info"]
-                    ):
-                        device_list.extend(response["result"]["device_info"])
-
-            response = self._api_call(
-                "home/device_list", {"getVirtualModel": False, "getHuamiDevices": 0})
-            if (
-                response
-                and "result" in response
-                and response["result"]
-                and "list" in response["result"]
-                and response["result"]["list"]
-            ):
-                for device in response["result"]["list"]:
-                    if (
-                        len(
-                            list(
-                                filter(
-                                    lambda d: str(d["mac"]) == device["mac"],
-                                    device_list,
-                                )
-                            )
-                        )
-                        == 0
-                    ):
-                        device_list.append(device)
-
-            return device_list
-
-    def get_batch_device_datas(self, props) -> Any:
-        api_response = self._api_call(
-            "device/batchdevicedatas", [{"did": self._did, "props": props}])
-        if api_response is None or self._did not in api_response:
-            return None
-        return api_response[self._did]
-
-    def set_batch_device_datas(self, props) -> Any:
-        api_response = self._api_call(
-            "v2/device/batch_set_props", [{"did": self._did, "props": props}])
-        if api_response is None or "result" not in api_response:
-            return None
-        return api_response["result"]
-
-    def request(self, url: str, params: Dict[str, str], retry_count=2) -> Any:
-        retries = 0
-        if not retry_count or retry_count < 0:
-            retry_count = 0
-        headers = {
-            "User-Agent": self._useragent,
-            "Accept-Encoding": "identity",
-            "x-xiaomi-protocal-flag-cli": "PROTOCAL-HTTP2",
-            "content-type": "application/x-www-form-urlencoded",
-            "MIOT-ENCRYPT-ALGORITHM": "ENCRYPT-RC4",
-        }
-        cookies = {
-            "userId": str(self._userId),
-            "yetAnotherServiceToken": self._service_token,
-            "serviceToken": self._service_token,
-            "locale": str(self._locale),
-            "timezone": str(self._timezone),
-            "is_daylight": str(time.daylight),
-            "dst_offset": str(time.localtime().tm_isdst * 60 * 60 * 1000),
-            "channel": "MI_APP_STORE",
-        }
-
-        nonce = self.generate_nonce()
-        signed_nonce = self.signed_nonce(nonce)
-        fields = self.generate_enc_params(
-            url, "POST", signed_nonce, nonce, params, self._ssecurity)
-
-        while retries < retry_count + 1:
-            try:
-                response = self._session.post(
-                    url, headers=headers, cookies=cookies, data=fields, timeout=5)
-                break
-            except Exception as ex:
-                retries = retries + 1
-                response = None
-                if self._connected:
-                    _LOGGER.warning(
-                        "Error while executing request: %s %s", url, str(ex))
-
-        if response is not None:
-            if response.status_code == 200:
-                self._fail_count = 0
-                self._connected = True
-                decoded = self.decrypt_rc4(
-                    self.signed_nonce(fields["_nonce"]), response.text)
-                return json.loads(decoded) if decoded else None
-            _LOGGER.warn(
-                "Execute api call failed with response: %s", response.text)
-
-        if self._fail_count == 5:
-            self._connected = False
-        else:
-            self._fail_count = self._fail_count + 1
-        return None
-
-    def get_api_url(self) -> str:
-        return f"https://{('' if self._country == 'cn' else (self._country + '.'))}api.io.mi.com/app"
-
-    def get_dreame_iot_api_url(self) -> str:
-        return f"https://{('' if self._country == 'cn' else (self._country + '.'))}iot.dreame.tech:13267/dreame-iot-com-10000"
-
-    def signed_nonce(self, nonce: str) -> str:
-        hash_object = hashlib.sha256(base64.b64decode(
-            self._ssecurity) + base64.b64decode(nonce))
-        return base64.b64encode(hash_object.digest()).decode("utf-8")
-
-    def disconnect(self):
-        self._session.close()
-        self._connected = False
-        self._logged_in = False
-        if self._thread:
-            self._queue.put([])
-
-    @staticmethod
-    def generate_nonce():
-        millis = int(round(time.time() * 1000))
-        b = (random.getrandbits(64) - 2**63).to_bytes(8, "big", signed=True)
-        part2 = int(millis / 60000)
-        b += part2.to_bytes(((part2.bit_length() + 7) // 8), "big")
-        return base64.b64encode(b).decode("utf-8")
-
-    @staticmethod
-    def generate_device_id() -> str:
-        return "".join((chr(random.randint(97, 122)) for _ in range(6)))
-
-    @staticmethod
-    def generate_signature(url, signed_nonce: str, nonce: str, params: Dict[str, str]) -> str:
-        signature_params = [url.split("com")[1], signed_nonce, nonce]
-        for k, v in params.items():
-            signature_params.append(f"{k}={v}")
-        signature_string = "&".join(signature_params)
-        signature = hmac.new(
-            base64.b64decode(signed_nonce),
-            msg=signature_string.encode(),
-            digestmod=hashlib.sha256,
-        )
-        return base64.b64encode(signature.digest()).decode()
-
-    @staticmethod
-    def generate_enc_signature(url, method: str, signed_nonce: str, params: Dict[str, str]) -> str:
-        signature_params = [
-            str(method).upper(),
-            url.split("com")[1].replace("/app/", "/"),
-        ]
-        for k, v in params.items():
-            signature_params.append(f"{k}={v}")
-        signature_params.append(signed_nonce)
-        signature_string = "&".join(signature_params)
-        return base64.b64encode(hashlib.sha1(signature_string.encode("utf-8")).digest()).decode()
-
-    @staticmethod
-    def generate_enc_params(
-        url: str,
-        method: str,
-        signed_nonce: str,
-        nonce: str,
-        params: Dict[str, str],
-        ssecurity: str,
-    ) -> Dict[str, str]:
-        params["rc4_hash__"] = DreameMowerMiHomeCloudProtocol.generate_enc_signature(
-            url, method, signed_nonce, params
-        )
-        for k, v in params.items():
-            params[k] = DreameMowerMiHomeCloudProtocol.encrypt_rc4(
-                signed_nonce, v)
-        params.update(
-            {
-                "signature": DreameMowerMiHomeCloudProtocol.generate_enc_signature(url, method, signed_nonce, params),
-                "ssecurity": ssecurity,
-                "_nonce": nonce,
-            }
-        )
-        return params
-
-    @staticmethod
-    def to_json(response_text: str) -> Any:
-        return json.loads(response_text.replace("&&&START&&&", ""))
-
-    @staticmethod
-    def encrypt_rc4(password: str, payload: str) -> str:
-        r = ARC4.new(base64.b64decode(password))
-        r.encrypt(bytes(1024))
-        return base64.b64encode(r.encrypt(payload.encode())).decode()
-
-    @staticmethod
-    def decrypt_rc4(password: str, payload: str) -> bytes:
-        r = ARC4.new(base64.b64decode(password))
-        r.encrypt(bytes(1024))
-        return r.encrypt(base64.b64decode(payload))
-
-    @staticmethod
-    def get_random_agent_id() -> str:
-        letters = "ABCDEF"
-        result_str = "".join(random.choice(letters) for i in range(13))
-        return result_str
-
-
->>>>>>> fe2a1898
 class DreameMowerProtocol:
     def __init__(
         self,
@@ -1182,38 +625,12 @@
         self._mac = None
         self._account_type = account_type
 
-<<<<<<< HEAD
         self.prefer_cloud = True
         self.device = None
 
         self.cloud = DreameMowerDreameHomeCloudProtocol(
             username, password, country, device_id)
         self.device_cloud = self.cloud
-=======
-        if ip and token:
-            self.device = DreameMowerDeviceProtocol(ip, token)
-        else:
-            self.prefer_cloud = True
-            self.device = None
-
-        if username and password and country:
-            if account_type == "mi":
-                self.cloud = DreameMowerMiHomeCloudProtocol(
-                    username, password, country)
-            else:
-                self.cloud = DreameMowerDreameHomeCloudProtocol(
-                    username, password, country, device_id)
-        else:
-            self.prefer_cloud = False
-            self.cloud = None
-
-        if account_type == "mi":
-            self.device_cloud = DreameMowerMiHomeCloudProtocol(
-                username, password, country) if prefer_cloud else None
-        else:
-            self.prefer_cloud = True
-            self.device_cloud = self.cloud
->>>>>>> fe2a1898
 
     def set_credentials(self, ip: str, token: str, mac: str = None, account_type: str = "mi"):
         self._mac = mac
@@ -1240,11 +657,9 @@
         self._connected = False
 
     def send_async(self, callback, method, parameters: Any = None, retry_count: int = 2):
-<<<<<<< HEAD
         if not self.device_cloud: 
             raise DeviceException("Cloud connection missing") from None
         
-        # TODO-BEGIN: Should this be handled in login()?
         if not self.device_cloud.logged_in:
             # Use different session for device cloud
             self.device_cloud.login()
@@ -1257,7 +672,6 @@
         if not self.device_cloud.logged_in:
             raise DeviceException(
                 "Unable to login to device over cloud") from None
-        # TODO-End
 
         def cloud_callback(response):
             if response is None:
@@ -1265,59 +679,6 @@
                 raise DeviceException(
                     "send_async over cloud failed for method: %s; and parameters: %s",
                     method, parameters) from None
-=======
-        if (self.prefer_cloud or not self.device) and self.device_cloud:
-            if not self.device_cloud.logged_in:
-                # Use different session for device cloud
-                self.device_cloud.login()
-                if self.device_cloud.logged_in and not self.device_cloud.device_id:
-                    if self.cloud.device_id:
-                        self.device_cloud._did = self.cloud.device_id
-                    elif self._mac:
-                        self.device_cloud.get_info(self._mac)
-
-            if not self.device_cloud.logged_in:
-                raise DeviceException(
-                    "Unable to login to device over cloud") from None
-
-            def cloud_callback(response):
-                if response is None:
-                    self._connected = False
-                    raise DeviceException(
-                        "Unable to discover the device over cloud") from None
-                self._connected = True
-                callback(response)
-
-            self.device_cloud.send_async(
-                cloud_callback, method, parameters=parameters, retry_count=retry_count)
-            return
-
-        if self.device:
-            self.device.send_async(
-                callback, method, parameters=parameters, retry_count=retry_count)
-
-    def send(self, method, parameters: Any = None, retry_count: int = 2) -> Any:
-        if (self.prefer_cloud or not self.device) and self.device_cloud:
-            if not self.device_cloud.logged_in:
-                # Use different session for device cloud
-                self.device_cloud.login()
-                if self.device_cloud.logged_in and not self.device_cloud.device_id:
-                    if self.cloud.device_id:
-                        self.device_cloud._did = self.cloud.device_id
-                    elif self._mac:
-                        self.device_cloud.get_info(self._mac)
-
-            if not self.device_cloud.logged_in:
-                raise DeviceException(
-                    "Unable to login to device over cloud") from None
-
-            response = self.device_cloud.send(
-                method, parameters=parameters, retry_count=retry_count)
-            if response is None:
-                self._connected = False
-                raise DeviceException(
-                    "Unable to discover the device over cloud") from None
->>>>>>> fe2a1898
             self._connected = True
             callback(response)
 
@@ -1328,7 +689,6 @@
         if not self.device_cloud: 
             raise DeviceException("Cloud connection missing") from None
 
-        # TODO-BEGIN: Should this be handled in login()?
         if not self.device_cloud.logged_in:
             _LOGGER.info("send: Not logged in over cloud. Try to log in.")
             # Use different session for device cloud
@@ -1344,7 +704,6 @@
         if not self.device_cloud.logged_in:
             raise DeviceException(
                 "Unable to login to device over cloud") from None
-        # TODO-End
 
         _LOGGER.debug("DreameMowerProtocol.send %s %s", method, parameters)
         response = self.device_cloud.send(
